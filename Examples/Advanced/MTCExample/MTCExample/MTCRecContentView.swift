--- conflicted
+++ resolved
@@ -60,14 +60,10 @@
         mtcRec = MTCReceiver(
             name: "main",
             initialLocalFrameRate: .fps24,
-<<<<<<< HEAD
             syncPolicy: MTCReceiver.SyncPolicy(
                 lockFrames: 16,
                 dropOutFrames: 10
             )
-=======
-            syncPolicy: .init(lockFrames: 16, dropOutFrames: 10)
->>>>>>> 34257558
         ) { timecode, _, _, displayNeedsUpdate in
             receiverTC = timecode.stringValue()
             Task { receiverFR = await mtcRec.mtcFrameRate }
