// swift-tools-version:5.3

import PackageDescription

let package = Package(
	
	name: "MIDIKit",
	
	platforms: [
		.macOS(.v10_12), .iOS(.v10)
	],
	
	products: [
		
		// ---------------------------------------------
		// ROOT LIBRARY
		// ---------------------------------------------
		
		.library(
			name: "MIDIKit",
			type: .static,
			targets: ["MIDIKit", "MIDIKitIO", "MIDIKitEvents"]),
		
		// ---------------------------------------------
		// MODULES
		// ---------------------------------------------
		
		.library(
			name: "MIDIKitIO",
			type: .static,
			targets: ["MIDIKitIO"]),
		
		.library(
			name: "MIDIKitEvents",
			type: .static,
			targets: ["MIDIKitEvents"]),
		
		.library(
			name: "MIDIKitSync",
			type: .static,
			targets: ["MIDIKitSync"])
		
	],
	
	dependencies: [
		
		// Boilerplate
		.package(url: "https://github.com/orchetect/OTCore", from: "1.1.6"),
		.package(url: "https://github.com/orchetect/SwiftRadix", from: "1.0.1"),
		
		// Timecode
		.package(url: "https://github.com/orchetect/TimecodeKit", from: "1.0.11")
		
	],
	
	targets: [
		
		// ---------------------------------------------
		// ROOT LIBRARY
		// ---------------------------------------------
		
		// MIDIKit entire library
		.target(
			name: "MIDIKit",
			dependencies: [
				.target(name: "MIDIKitCommon"),
<<<<<<< HEAD
				.target(name: "MIDIKitInternals"),
=======
>>>>>>> 11f97944
				.target(name: "MIDIKitC"),
				.target(name: "MIDIKitIO"),
				.target(name: "MIDIKitEvents"),
				.target(name: "MIDIKitSync"),
			]
		),
		
		// ---------------------------------------------
		// MODULES
		// ---------------------------------------------
		
		// MIDIKit IO module
		.target(
			name: "MIDIKitIO",
			dependencies: [
				.target(name: "MIDIKitCommon"),
<<<<<<< HEAD
				.target(name: "MIDIKitInternals"),
=======
>>>>>>> 11f97944
				.target(name: "MIDIKitC"),
				.product(name: "OTCore", package: "OTCore"),
				.product(name: "SwiftRadix", package: "SwiftRadix")
			]
		),
		
		// MIDIKit Events module
		.target(
			name: "MIDIKitEvents",
			dependencies: [
				.target(name: "MIDIKitCommon"),
				.target(name: "MIDIKitInternals"),
				.product(name: "OTCore", package: "OTCore"),
				.product(name: "SwiftRadix", package: "SwiftRadix")
			]
		),
		
		// MIDIKit Sync module (MTC, MMC, etc.)
		.target(
			name: "MIDIKitSync",
			dependencies: [
				.target(name: "MIDIKitCommon"),
				.target(name: "MIDIKitInternals"),
				.product(name: "OTCore", package: "OTCore"),
				.product(name: "SwiftRadix", package: "SwiftRadix"),
				.product(name: "TimecodeKit", package: "TimecodeKit")
			]
		),
		
		// ---------------------------------------------
		// COMMON MODULE
		// ---------------------------------------------
		
		// MIDIKit common
		.target(
			name: "MIDIKitCommon",
			dependencies: [
				.product(name: "OTCore", package: "OTCore"),
				.product(name: "OTCore-Testing", package: "OTCore")
			]
		),
		
<<<<<<< HEAD
		// MIDIKit internals
		.target(
			name: "MIDIKitInternals",
			dependencies: [
				// none
			]
		),
		
		// MIDIKit C functions
=======
		// MIDIKit common
>>>>>>> 11f97944
		.target(
			name: "MIDIKitC",
			dependencies: [
				// none
			],
			publicHeadersPath: ".",
			cxxSettings: [
				.headerSearchPath(".")
			]
		),
		
		// test common
		.target(
			name: "MIDIKitTestsCommon",
			dependencies: [
				.product(name: "OTCore-Testing-XCTest", package: "OTCore")
			]
		),
		
		// ---------------------------------------------
		// UNIT TESTS
		// ---------------------------------------------
		
		// MIDIKit entire library tests
		.testTarget(
			name: "MIDIKitTests",
			dependencies: [
				.target(name: "MIDIKitTestsCommon"),
				.target(name: "MIDIKit"),
				.product(name: "SwiftRadix", package: "SwiftRadix")
			]
		),
		
		// MIDIKit common submodule tests
		.testTarget(
			name: "MIDIKitCommonTests",
			dependencies: [
				.target(name: "MIDIKitTestsCommon"),
				.target(name: "MIDIKitCommon"),
			]
		),
		
		// MIDIKit IO submodule tests
		.testTarget(
			name: "MIDIKitIOTests",
			dependencies: [
				.target(name: "MIDIKitTestsCommon"),
				.target(name: "MIDIKitIO"),
				.product(name: "SwiftRadix", package: "SwiftRadix")
			]
		),
		
		// MIDIKit Events submodule tests
		.testTarget(
			name: "MIDIKitEventsTests",
			dependencies: [
				.target(name: "MIDIKitTestsCommon"),
				.target(name: "MIDIKitEvents"),
				.product(name: "SwiftRadix", package: "SwiftRadix")
			]
		),
		
		// MIDIKit Sync submodule tests
		.testTarget(
			name: "MIDIKitSyncTests",
			dependencies: [
				.target(name: "MIDIKitTestsCommon"),
				.target(name: "MIDIKitSync"),
				.product(name: "TimecodeKit", package: "TimecodeKit")
			]
		)
		
	]
	
)<|MERGE_RESOLUTION|>--- conflicted
+++ resolved
@@ -64,10 +64,7 @@
 			name: "MIDIKit",
 			dependencies: [
 				.target(name: "MIDIKitCommon"),
-<<<<<<< HEAD
-				.target(name: "MIDIKitInternals"),
-=======
->>>>>>> 11f97944
+				.target(name: "MIDIKitInternals"),
 				.target(name: "MIDIKitC"),
 				.target(name: "MIDIKitIO"),
 				.target(name: "MIDIKitEvents"),
@@ -84,10 +81,7 @@
 			name: "MIDIKitIO",
 			dependencies: [
 				.target(name: "MIDIKitCommon"),
-<<<<<<< HEAD
-				.target(name: "MIDIKitInternals"),
-=======
->>>>>>> 11f97944
+				.target(name: "MIDIKitInternals"),
 				.target(name: "MIDIKitC"),
 				.product(name: "OTCore", package: "OTCore"),
 				.product(name: "SwiftRadix", package: "SwiftRadix")
@@ -130,7 +124,7 @@
 			]
 		),
 		
-<<<<<<< HEAD
+
 		// MIDIKit internals
 		.target(
 			name: "MIDIKitInternals",
@@ -140,9 +134,6 @@
 		),
 		
 		// MIDIKit C functions
-=======
-		// MIDIKit common
->>>>>>> 11f97944
 		.target(
 			name: "MIDIKitC",
 			dependencies: [
